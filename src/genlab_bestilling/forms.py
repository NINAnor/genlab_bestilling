--- conflicted
+++ resolved
@@ -242,12 +242,10 @@
             "You can provide a descriptive name "
             + "for this order to help you find it later"
         )
-<<<<<<< HEAD
+
         self.fields["is_urgent"].label = "Check this box if the order is urgent"
         self.fields["contact_person"].label = "Person to contact about the order"
         self.fields["contact_email"].label = "Email to use for contact about the order"
-=======
->>>>>>> a0168dc2
 
         self.fields["species"].queryset = genrequest.species.all()
         self.fields["sample_types"].queryset = genrequest.sample_types.all()
@@ -306,12 +304,10 @@
             "You can provide a descriptive name "
             + "for this order to help you find it later"
         )
-<<<<<<< HEAD
+
         self.fields["is_urgent"].label = "Check this box if the order is urgent"
         self.fields["contact_person"].label = "Person to contact about the order"
         self.fields["contact_email"].label = "Email to use for contact about the order"
-=======
->>>>>>> a0168dc2
 
         self.fields["markers"].queryset = Marker.objects.filter(
             genrequest__id=genrequest.id
