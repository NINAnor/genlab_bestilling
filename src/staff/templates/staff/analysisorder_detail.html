--- conflicted
+++ resolved
@@ -28,21 +28,13 @@
         {% if extraction_orders|length == 1 and not extraction_has_multiple_analysis_orders %}
             <a class="btn btn-secondary" href="{% url 'staff:order-extraction-detail' pk=extraction_orders.first.id %}">Go to {{ extraction_orders.first }}</a>
         {% endif %}
-<<<<<<< HEAD
+
         <a class="btn btn-primary" href="{% url 'staff:order-analysis-samples' pk=object.id %}"><i class="fa-solid fa-vial"></i> Samples</a>
+
         {% if not object.is_seen %}
           <form method="post" action="{% url 'staff:mark-as-seen' pk=object.id %}">
             {% csrf_token %}
             <button class="btn btn-success" style="height: auto;" type="submit">
-=======
-
-        <a class="btn custom_order_button_dark_blue" href="{% url 'staff:order-analysis-samples' pk=object.id %}"><i class="fa-solid fa-vial"></i> Samples</a>
-
-        {% if not object.is_seen %}
-          <form method="post" action="{% url 'staff:mark-as-seen' pk=object.id %}">
-            {% csrf_token %}
-            <button class="btn bg-[#DFF7CA] border-[#93AD7D] hover:bg-[#C9EBB0] hover:border-[#7F996C] active:bg-[#B5DA9C] active:border-[#6B855B] text-nowrap" style="height: auto;" type="submit">
->>>>>>> 3e24f5b1
               <p><i class="fa-solid fa-circle-check"></i> Mark as seen</p>
             </button>
           </form>
