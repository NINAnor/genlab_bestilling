--- conflicted
+++ resolved
@@ -13,18 +13,13 @@
 
     <h3 class="text-4xl mb-5">Order {{ object }}</h3>
 
-<<<<<<< HEAD
   <div class="flex flex-wrap gap-5 my-5">
-    {% responsible_staff_multiselect order=object %}
-=======
-  <div class="flex gap-5 my-5">
         <div class="flex flex-col">
             <span class="block font-bold text-sm text-tertiary-800 mb-1">
                 Assigned staff
             </span>
             {% responsible_staff_multiselect order=object %}
         </div>
->>>>>>> e4c384be
     <div class="ml-auto"></div>
     {% if object.status != object.OrderStatus.DRAFT %}
       {% url 'staff:order-to-draft' pk=object.id as to_draft_url %}
